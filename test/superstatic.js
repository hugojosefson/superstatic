--- conflicted
+++ resolved
@@ -7,15 +7,7 @@
   it('exposes Superstatic server', function () {
     expect(superstatic.Server).to.eql(SuperstaticServer);
   });
-<<<<<<< HEAD
   
-=======
-
-  it('exposes file globs to ignore', function () {
-    expect(superstatic.ignore).to.eql(ignore);
-  });
-
->>>>>>> 28fba010
   it('exposes the default settings', function () {
     expect(superstatic.defaultSettings).to.eql(defaultSettings);
   });
