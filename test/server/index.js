--- conflicted
+++ resolved
@@ -208,45 +208,6 @@
     });
     
     it('uses the trailing slash remover middleware', function () {
-<<<<<<< HEAD
-      expect(this.stackHandleStr(6)).to.equal(middleware.removeTrailingSlash().toString());
-    });
-    
-    it('uses the basic auth protect middlware', function () {
-      expect(this.stackHandleStr(7)).to.equal(middleware.protect().toString());
-    });
-    
-    it('uses the basic auth sender middlware', function () {
-      expect(this.stackHandleStr(8)).to.equal(middleware.sender().toString());
-    });
-    
-    it('uses the cache control middleware', function () {
-      expect(this.stackHandleStr(9)).to.equal(middleware.cacheControl().toString());
-    });
-    
-    it('users the env middleware', function () {
-      expect(this.stackHandleStr(10)).to.equal(middleware.env().toString());
-    });
-    
-    it('uses the clean urls middleware', function () {
-      expect(this.stackHandleStr(11)).to.equal(middleware.cleanUrls().toString());
-    });
-    
-    it('uses the static middleware', function () {
-      expect(this.stackHandleStr(12)).to.equal(middleware.static().toString());
-    });
-    
-    it('uses the custom route middleware', function () {
-      expect(this.stackHandleStr(13)).to.equal(middleware.customRoute().toString());
-    });
-    
-    it('uses the default favicon middleware', function () {
-      expect(this.stackHandleStr(14)).to.eql(connect.favicon().toString());
-    });
-    
-    it('uses the not found middleware', function () {
-      expect(this.stackHandleStr(15)).to.equal(middleware.notFound().toString());
-=======
       expect(this.stackHandleStr(7)).to.equal(middleware.removeTrailingSlash().toString());
     });
     
@@ -284,7 +245,6 @@
     
     it('uses the not found middleware', function () {
       expect(this.stackHandleStr(16)).to.equal(middleware.notFound().toString());
->>>>>>> cb4014a9
     });
     
     it('lets you inject custom middleware into the chain', function (done) {
