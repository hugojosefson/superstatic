--- conflicted
+++ resolved
@@ -37,13 +37,6 @@
     store: generateStore(options.store, options.cwd)
   });
 
-<<<<<<< HEAD
-  Object.keys(app.middleware).forEach(function(key) {
-    middleware[key] = app.middleware[key];
-  });
-  
-=======
->>>>>>> e76bc8df
   if (app.debug !== false) app.use(networkLogger());
   
   app.use(middleware.logger(app.debug, app.logger));
