--- conflicted
+++ resolved
@@ -33,12 +33,8 @@
   var app = _.extend(connect(), defaults, options, {
     store: storeFactory(options.store, options.cwd)
   });
-<<<<<<< HEAD
   
   // Default middleware
-=======
-
->>>>>>> cf3b759f
   if (app.debug !== false) app.use(networkLogger());
   app.use(middleware.logger(app.debug, app.logger));
   app.use(query());
@@ -46,30 +42,6 @@
   app.use(middleware.restful(app.routes, app.settings));
   app.use(middleware.configure(app.settings));
   
-<<<<<<< HEAD
-=======
-  app._start = function (cb) {
-    app.use(middleware.services(this.services, this.servicesRoutePrefix));
-    app.use(middleware.redirect());
-    app.use(middleware.removeTrailingSlash(app.settings));
-    app.use(middleware.protect(app.settings));
-    app.use(middleware.headers(app.settings));
-    app.use(middleware.sender(app.settings, app.store));
-    app.use(middleware.cacheControl());
-    app.use(middleware.env(app.settings, app.localEnv));
-    app.use(middleware.cleanUrls(app.settings));
-    app.use(middleware.static(app.settings));
-    app.use(middleware.customRoute(app.settings));
-    app.use(favicon(__dirname + '/templates/favicon.ico'));
-    app.use(middleware.notFound(app.settings, app.store));
-    
-    app.server = http.createServer(app);
-    app.server.listen(app.port, app.host, cb);
-    
-    return app.server;
-  };
-  
->>>>>>> cf3b759f
   app.listen = function (port, host, cb) {
     if (typeof arguments[0] === 'number' && app.port === serverDefaults.PORT) app.port = arguments[0];
     if (typeof arguments[1] === 'string' && app.host === serverDefaults.HOST) app.host = arguments[1];
@@ -97,15 +69,4 @@
 };
 
 // TODO: why do we need this?
-<<<<<<< HEAD
-exports.defaultSettings = require('./settings/default');
-=======
-superstatic.defaultSettings = require('./settings/default');
-
-function generateStore (storeSettings, cwd) {
-  if (!storeSettings) return new StoreLocal(cwd || serverDefaults.DIRECTORY);
-  if (storeSettings.type === 'local') return new StoreLocal(cwd || serverDefaults.DIRECTORY);
-  if (storeSettings.type === 's3') return new StoreS3(storeSettings.options); 
-  if (_.isObject(storeSettings)) return storeSettings;
-}
->>>>>>> cf3b759f
+exports.defaultSettings = require('./settings/default');