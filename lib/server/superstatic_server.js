var fs = require('fs');
var connect = require('connect');
var ConfigFile = require('./config/file');
var ConfigRedis = require('./config/redis');
var StoreLocal = require('./store/local');
var StoreS3 = require('./store/s3');
var middleware = require('./middleware');

var SuperstaticServer = function (options) {
  this._server = options.server;
  this._port = options.port;
  this._host = options.host;
  
  this.settings = options.settings;
  this.store = options.store;
  this.routes = options.routes;
};

SuperstaticServer.createServer = function (serverOptions) {
  var settings;
  var store;
  var routes = serverOptions.routes || [];
  
  if (serverOptions.settings.type === 'file') {
    settings = new ConfigFile(serverOptions.settings.options);
  }
  
  if (serverOptions.settings.type === 'redis') {
    settings = new ConfigRedis(serverOptions.settings.options);
  }
  
  if (serverOptions.store.type === 'local') {
    store = new StoreLocal(serverOptions.store.options);
  }
  
  if (serverOptions.store.type === 's3') {
    store = new StoreS3(serverOptions.store.options); 
  }
  
  var server = new SuperstaticServer({
    settings: settings,
    store: store,
    routes: routes,
    port: serverOptions.port,
    host: serverOptions.host,
  });
  
  return server;
};

SuperstaticServer.prototype._createServer = function () {
  // The order of these middleware modules is DEATHLY important!!!
  return this._server = connect()
<<<<<<< HEAD
    .use(connect.logger())
=======
    .use(connect.logger('short'))
>>>>>>> 8e026e22
    .use(connect.query())
    .use(middleware.router(this.settings, this.store, this.routes))
    .use(middleware.restful())
    .use(middleware.settingsCache)
    .use(middleware.static)
    .use(middleware.customRoute)
    .use(middleware.directoryIndex)
    .use(middleware.cleanUrls)
    .use(middleware.removeTrailingSlash)
    .use(connect.compress())
    .use(middleware.notFound)
    .use(middleware.responder);
};

SuperstaticServer.prototype.start = function (callback) {
  this._createServer();
  var openServer = this._openServer = this._server.listen(this._port, this._host, callback);
  openServer._connects = openServer._connects || {};
  
  // Track all connections
  openServer.on('connection', function (connection) {
    var key = connection.remoteAddress + ':' + connection.remotePort;
    openServer._connects[key] = connection;
    
    connection.once('close', function() {
      delete openServer._connects[key];
    });
  });
};

SuperstaticServer.prototype.stop = function (callback) {
  var openServer = this._openServer;
  
  // Close all connections
  Object.keys(openServer._connects).forEach(function (key) {
    var connection = openServer._connects[key];
    return connection && connection.destroy();
  });
  
  openServer.close(function () {
    openServer.removeAllListeners();
    callback();
  });
};

SuperstaticServer.prototype.route = function (routeOptions) {
  this.routes.push(routeOptions);
};

module.exports = SuperstaticServer;<|MERGE_RESOLUTION|>--- conflicted
+++ resolved
@@ -51,11 +51,7 @@
 SuperstaticServer.prototype._createServer = function () {
   // The order of these middleware modules is DEATHLY important!!!
   return this._server = connect()
-<<<<<<< HEAD
-    .use(connect.logger())
-=======
     .use(connect.logger('short'))
->>>>>>> 8e026e22
     .use(connect.query())
     .use(middleware.router(this.settings, this.store, this.routes))
     .use(middleware.restful())
