{
  "name": "superstatic",
  "version": "0.10.0",
  "description": "Superstatic: a static file server for fancy apps",
  "main": "lib",
  "scripts": {
    "test": "npm run lint && node_modules/.bin/mocha --recursive --reporter spec ./test",
    "lint": "node_modules/.bin/jshint ./lib"
  },
  "repository": {
    "type": "git",
    "url": "https://github.com/divshot/superstatic.git"
  },
  "keywords": [
    "static",
    "server",
    "divshot",
    "hosting"
  ],
  "author": "Divshot",
  "license": "MIT",
  "bugs": {
    "url": "https://github.com/divshot/superstatic/issues"
  },
  "dependencies": {
    "async": "0.4.x",
    "chalk": "~0.4.0",
    "chokidar": "~0.7.1",
    "connect": "2.9.x",
    "deliver": "~0.2.0",
    "drainer": "~0.2.1",
    "globject": "0.1.x",
    "is-url": "~1.0.0",
    "jsun": "0.1.x",
    "lodash": "2.4.x",
    "mime": "1.2.x",
    "minimatch": "0.2.x",
    "minimist": "0.0.8",
<<<<<<< HEAD
    "qmap": "~0.2.3",
    "drainer": "~0.2.1",
    "nash": "~0.4.0",
    "chalk": "~0.4.0"
=======
    "mix-into": "~0.1.1",
    "nash": "~0.4.0",
    "pathematics": "~0.1.1",
    "qmap": "~0.2.3",
    "slasher": "0.1.x"
>>>>>>> cb4014a9
  },
  "preferGlobal": "true",
  "bin": {
    "superstatic": "bin/server",
    "ss": "bin/server"
  },
  "devDependencies": {
    "mocha": "~1.13.0",
    "expect.js": "~0.2.0",
    "sinon": "~1.7.3",
    "through": "~2.3.4",
    "mocksy": "~0.1.4",
    "knox": "~0.8.6",
    "supertest": "~0.9.0",
    "connect": "~2.9.2",
    "mkdirp": "0.3.x",
    "rmdir": "1.0.x",
    "clone": "0.1.x",
    "jshint": "2.4.x",
    "pre-commit": "0.0.4",
    "request": "~2.34.0"
  },
  "jshintConfig": {
    "expr": true,
    "curly": false,
    "eqeqeq": true,
    "immed": true,
    "latedef": false,
    "newcap": true,
    "noarg": true,
    "sub": true,
    "undef": true,
    "unused": false,
    "boss": true,
    "eqnull": true,
    "node": true,
    "laxbreak": true,
    "globals": {
      "require": true,
      "module": true,
      "exports": true,
      "it": true,
      "describe": true,
      "beforeEach": true,
      "afterEach": true,
      "chai": true,
      "Regex": true
    }
  }
}<|MERGE_RESOLUTION|>--- conflicted
+++ resolved
@@ -36,18 +36,11 @@
     "mime": "1.2.x",
     "minimatch": "0.2.x",
     "minimist": "0.0.8",
-<<<<<<< HEAD
-    "qmap": "~0.2.3",
-    "drainer": "~0.2.1",
-    "nash": "~0.4.0",
-    "chalk": "~0.4.0"
-=======
     "mix-into": "~0.1.1",
     "nash": "~0.4.0",
     "pathematics": "~0.1.1",
     "qmap": "~0.2.3",
     "slasher": "0.1.x"
->>>>>>> cb4014a9
   },
   "preferGlobal": "true",
   "bin": {
